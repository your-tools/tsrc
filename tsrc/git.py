""" git tools """


import os
import subprocess
from typing import Any, Dict, Iterable, Tuple, Optional  # noqa

from path import Path
import ui

import tsrc


class Error(tsrc.Error):
    pass


class CommandError(Error):
    def __init__(
            self, working_path: Path, cmd: Iterable[str], *,
            output: Optional[str] = None) -> None:
        self.cmd = cmd
        self.working_path = working_path
        self.output = output
        message = "`git {cmd}` from {working_path} failed"
        message = message.format(cmd=" ".join(cmd), working_path=working_path)
        if output:
            message += "\n" + output
        super().__init__(message)


class Status:
    def __init__(self, working_path: Path) -> None:
        self.working_path = working_path
        self.untracked = 0
        self.staged = 0
        self.not_staged = 0
        self.added = 0
        self.ahead = 0
        self.behind = 0
        self.dirty = False
        self.tag = None  # type: Optional[str]
        self.branch = None  # type: Optional[str]
        self.sha1 = None   # type: Optional[str]

    def update(self) -> None:
        self.update_sha1()
        self.update_branch()
        self.update_tag()
        self.update_remote_status()
        self.update_worktree_status()

    def update_sha1(self) -> None:
        self.sha1 = get_sha1(self.working_path, short=True)

    def update_branch(self) -> None:
        try:
            self.branch = get_current_branch(self.working_path)
        except Error:
            pass

    def update_tag(self) -> None:
        try:
            self.tag = get_current_tag(self.working_path)
        except Error:
            pass

    def update_remote_status(self) -> None:
        rc, ahead_rev = run_captured(
            self.working_path,
            "rev-list", "@{upstream}..HEAD",
            check=False
        )
        if rc == 0:
            self.ahead = len(ahead_rev.splitlines())

        rc, behind_rev = run_captured(
            self.working_path,
            "rev-list",
            "HEAD..@{upstream}",
            check=False
        )
        if rc == 0:
            self.behind = len(behind_rev.splitlines())

    def update_worktree_status(self) -> None:
        _, out = run_captured(self.working_path, "status", "--porcelain")

        for line in out.splitlines():
            if line.startswith("??"):
                self.untracked += 1
                self.dirty = True
            if line.startswith(" M"):
                self.staged += 1
                self.dirty = True
            if line.startswith(" .M"):
                self.not_staged += 1
                self.dirty = True
            if line.startswith("A "):
                self.added += 1
                self.dirty = True


class WorktreeNotFound(Error):
    def __init__(self, working_path: Path) -> None:
        super().__init__("'{}' is not inside a git repository".format(working_path))


def run(working_path: Path, *cmd: str) -> None:
    """ Run git `cmd` in given `working_path`

    Raise GitCommandError if return code is non-zero.
    """
    git_cmd = list(cmd)
    git_cmd.insert(0, "git")

    ui.debug(ui.lightgray, working_path, "$", ui.reset, *git_cmd)
    returncode = subprocess.call(git_cmd, cwd=working_path)
    if returncode != 0:
        raise CommandError(working_path, cmd)


def run_captured(working_path: Path, *cmd: str, check: bool = True) -> Tuple[int, str]:
    """ Run git `cmd` in given `working_path`, capturing the output

    Return a tuple (returncode, output).

    Raise GitCommandError if return code is non-zero and check is True
    """
    git_cmd = list(cmd)
    git_cmd.insert(0, "git")
    options = dict()  # type: Dict[str, Any]
    options["stdout"] = subprocess.PIPE
    options["stderr"] = subprocess.STDOUT

    ui.debug(ui.lightgray, working_path, "$", ui.reset, *git_cmd)
    process = subprocess.Popen(git_cmd, cwd=working_path, **options)
    out, _ = process.communicate()
    out = out.decode("utf-8")
    if out.endswith('\n'):
        out = out.strip('\n')
    returncode = process.returncode
    ui.debug(ui.lightgray, "[%i]" % returncode, ui.reset, out)
    if check and returncode != 0:
        raise CommandError(working_path, cmd, output=out)
    return returncode, out


def get_sha1(working_path: Path, short: bool = False, ref: str="HEAD") -> str:
    cmd = ["rev-parse"]
    if short:
        cmd.append("--short")
<<<<<<< HEAD
    cmd.append(ref)
    _, output = run_git_captured(working_path, *cmd)
=======
    cmd.append("HEAD")
    _, output = run_captured(working_path, *cmd)
>>>>>>> aca45163
    return output


def get_current_branch(working_path: Path) -> str:
    cmd = ("rev-parse", "--abbrev-ref", "HEAD")
    _, output = run_captured(working_path, *cmd)
    if output == "HEAD":
        raise Error("Not an any branch")
    return output


def get_current_tag(working_path: Path) -> str:
    cmd = ("tag", "--points-at", "HEAD")
    _, output = run_captured(working_path, *cmd)
    return output


def get_repo_root(working_path: Optional[Path] = None) -> Path:
    if not working_path:
        working_path = Path(os.getcwd())
    cmd = ("rev-parse", "--show-toplevel")
    status, output = run_captured(working_path, *cmd, check=False)
    if status != 0:
        raise WorktreeNotFound(working_path)
    return Path(output)


def find_ref(repo: Path, candidate_refs: Iterable[str]) -> str:
    """ Find the first reference that exists in the given repo """
    run(repo, "fetch", "--all", "--prune")
    for candidate_ref in candidate_refs:
        code, _ = run_captured(repo, "rev-parse", candidate_ref, check=False)
        if code == 0:
            return candidate_ref
    ref_list = ", ".join(candidate_refs)
    raise Error("Could not find any of:", ref_list, "in repo", repo)


def reset(repo: Path, ref: str) -> None:
    ui.info_2("Resetting", repo, "to", ref)
    run(repo, "reset", "--hard", ref)


def get_status(working_path: Path) -> Status:
    status = Status(working_path)
    status.update()
    return status


def get_tracking_ref(working_path: Path) -> Optional[str]:
    rc, out = run_captured(
        working_path,
        "rev-parse", "--abbrev-ref",
        "--symbolic-full-name", "@{upstream}",
        check=False
    )
    if rc == 0:
        return out
    else:
        return None


def is_shallow(working_path: Path) -> bool:
    root = get_repo_root(working_path)
    res = (root / ".git/shallow").exists()  # type: bool
    return res<|MERGE_RESOLUTION|>--- conflicted
+++ resolved
@@ -150,13 +150,8 @@
     cmd = ["rev-parse"]
     if short:
         cmd.append("--short")
-<<<<<<< HEAD
     cmd.append(ref)
-    _, output = run_git_captured(working_path, *cmd)
-=======
-    cmd.append("HEAD")
     _, output = run_captured(working_path, *cmd)
->>>>>>> aca45163
     return output
 
 
