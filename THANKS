Here's a list of everyone who contributed to this project, one way or an other:

Alexandre Bossard
Arnaud Gelas
Cédric Gestes
Philippe Daouadi
Dimitri Merejkowsky
Théo Delrieu
Jakob Heuser
Tronje Krabbe
Matthew Lovell
Atte Pellikka
Johann Chang
<<<<<<< HEAD
Albert De La Fuente Vigliotti
=======
Greg Dubicki
>>>>>>> 12a85774


If you make a contribution, feel free to make a pull request to add your name
here :)<|MERGE_RESOLUTION|>--- conflicted
+++ resolved
@@ -11,11 +11,8 @@
 Matthew Lovell
 Atte Pellikka
 Johann Chang
-<<<<<<< HEAD
+Greg Dubicki
 Albert De La Fuente Vigliotti
-=======
-Greg Dubicki
->>>>>>> 12a85774
 
 
 If you make a contribution, feel free to make a pull request to add your name
