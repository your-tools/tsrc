Here's a list of everyone who contributed to this project, one way or an other:

Alexandre Bossard
Arnaud Gelas
Cédric Gestes
Philippe Daouadi
Dimitri Merejkowsky
Théo Delrieu
Jakob Heuser
Tronje Krabbe
Matthew Lovell
Atte Pellikka
<<<<<<< HEAD
Albert De La Fuente Vigliotti
=======
Johann Chang
>>>>>>> d2b23bee


If you make a contribution, feel free to make a pull request to add your name
here :)<|MERGE_RESOLUTION|>--- conflicted
+++ resolved
@@ -10,12 +10,8 @@
 Tronje Krabbe
 Matthew Lovell
 Atte Pellikka
-<<<<<<< HEAD
+Johann Chang
 Albert De La Fuente Vigliotti
-=======
-Johann Chang
->>>>>>> d2b23bee
-
 
 If you make a contribution, feel free to make a pull request to add your name
 here :)